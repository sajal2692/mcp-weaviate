<<<<<<< HEAD
from typing import Any


def register_tools(mcp: Any) -> None:
    """Register all MCP tools with the FastMCP server."""

=======
from typing import List, Dict, Optional


def register_tools(mcp):
    """Register all MCP tools with the FastMCP server."""
    
>>>>>>> e76b6ad5
    @mcp.tool
    def greet(name: str) -> str:
        """Greet someone by name."""
        return f"Hello, {name}! Welcome to the Weaviate MCP Server."

    @mcp.tool
    def search_mock(
<<<<<<< HEAD
        query: str, class_name: str = "Article", limit: int = 5
    ) -> dict[str, Any]:
=======
        query: str, 
        class_name: str = "Article", 
        limit: int = 5
    ) -> Dict:
>>>>>>> e76b6ad5
        """Mock search function that simulates Weaviate search results."""
        mock_results = [
            {
                "id": f"mock-{i}",
                "class": class_name,
                "properties": {
                    "title": f"Article {i}: {query}",
                    "content": f"This is a mock article about {query} with some sample content.",
                    "author": f"Author {i}",
<<<<<<< HEAD
                    "date": "2024-01-15",
                },
                "score": 0.9 - (i * 0.1),
            }
            for i in range(1, min(limit + 1, 6))
        ]

=======
                    "date": "2024-01-15"
                },
                "score": 0.9 - (i * 0.1)
            }
            for i in range(1, min(limit + 1, 6))
        ]
        
>>>>>>> e76b6ad5
        return {
            "results": mock_results,
            "total": len(mock_results),
            "query": query,
<<<<<<< HEAD
            "class_name": class_name,
        }

    @mcp.tool
    def list_classes_mock() -> list[str]:
=======
            "class_name": class_name
        }

    @mcp.tool
    def list_classes_mock() -> List[str]:
>>>>>>> e76b6ad5
        """List available Weaviate classes (mock data)."""
        return ["Article", "Product", "Document", "Person", "Company"]

    @mcp.tool
<<<<<<< HEAD
    def get_schema_mock(class_name: str | None = None) -> dict[str, Any]:
=======
    def get_schema_mock(class_name: Optional[str] = None) -> Dict:
>>>>>>> e76b6ad5
        """Get schema information for Weaviate classes (mock data)."""
        schemas = {
            "Article": {
                "class": "Article",
                "properties": [
                    {"name": "title", "dataType": ["text"]},
                    {"name": "content", "dataType": ["text"]},
                    {"name": "author", "dataType": ["text"]},
<<<<<<< HEAD
                    {"name": "date", "dataType": ["date"]},
                ],
            },
            "Product": {
                "class": "Product",
=======
                    {"name": "date", "dataType": ["date"]}
                ]
            },
            "Product": {
                "class": "Product", 
>>>>>>> e76b6ad5
                "properties": [
                    {"name": "name", "dataType": ["text"]},
                    {"name": "description", "dataType": ["text"]},
                    {"name": "price", "dataType": ["number"]},
<<<<<<< HEAD
                    {"name": "category", "dataType": ["text"]},
                ],
            },
        }

        if class_name:
            return schemas.get(class_name, {"error": f"Class {class_name} not found"})

=======
                    {"name": "category", "dataType": ["text"]}
                ]
            }
        }
        
        if class_name:
            return schemas.get(class_name, {"error": f"Class {class_name} not found"})
        
>>>>>>> e76b6ad5
        return {"classes": list(schemas.keys()), "schemas": schemas}<|MERGE_RESOLUTION|>--- conflicted
+++ resolved
@@ -1,18 +1,9 @@
-<<<<<<< HEAD
 from typing import Any
 
 
 def register_tools(mcp: Any) -> None:
     """Register all MCP tools with the FastMCP server."""
 
-=======
-from typing import List, Dict, Optional
-
-
-def register_tools(mcp):
-    """Register all MCP tools with the FastMCP server."""
-    
->>>>>>> e76b6ad5
     @mcp.tool
     def greet(name: str) -> str:
         """Greet someone by name."""
@@ -20,15 +11,8 @@
 
     @mcp.tool
     def search_mock(
-<<<<<<< HEAD
         query: str, class_name: str = "Article", limit: int = 5
     ) -> dict[str, Any]:
-=======
-        query: str, 
-        class_name: str = "Article", 
-        limit: int = 5
-    ) -> Dict:
->>>>>>> e76b6ad5
         """Mock search function that simulates Weaviate search results."""
         mock_results = [
             {
@@ -38,49 +22,26 @@
                     "title": f"Article {i}: {query}",
                     "content": f"This is a mock article about {query} with some sample content.",
                     "author": f"Author {i}",
-<<<<<<< HEAD
                     "date": "2024-01-15",
                 },
                 "score": 0.9 - (i * 0.1),
             }
             for i in range(1, min(limit + 1, 6))
         ]
-
-=======
-                    "date": "2024-01-15"
-                },
-                "score": 0.9 - (i * 0.1)
-            }
-            for i in range(1, min(limit + 1, 6))
-        ]
-        
->>>>>>> e76b6ad5
         return {
             "results": mock_results,
             "total": len(mock_results),
             "query": query,
-<<<<<<< HEAD
             "class_name": class_name,
         }
 
     @mcp.tool
     def list_classes_mock() -> list[str]:
-=======
-            "class_name": class_name
-        }
-
-    @mcp.tool
-    def list_classes_mock() -> List[str]:
->>>>>>> e76b6ad5
         """List available Weaviate classes (mock data)."""
         return ["Article", "Product", "Document", "Person", "Company"]
 
     @mcp.tool
-<<<<<<< HEAD
     def get_schema_mock(class_name: str | None = None) -> dict[str, Any]:
-=======
-    def get_schema_mock(class_name: Optional[str] = None) -> Dict:
->>>>>>> e76b6ad5
         """Get schema information for Weaviate classes (mock data)."""
         schemas = {
             "Article": {
@@ -89,24 +50,15 @@
                     {"name": "title", "dataType": ["text"]},
                     {"name": "content", "dataType": ["text"]},
                     {"name": "author", "dataType": ["text"]},
-<<<<<<< HEAD
                     {"name": "date", "dataType": ["date"]},
                 ],
             },
             "Product": {
                 "class": "Product",
-=======
-                    {"name": "date", "dataType": ["date"]}
-                ]
-            },
-            "Product": {
-                "class": "Product", 
->>>>>>> e76b6ad5
                 "properties": [
                     {"name": "name", "dataType": ["text"]},
                     {"name": "description", "dataType": ["text"]},
                     {"name": "price", "dataType": ["number"]},
-<<<<<<< HEAD
                     {"name": "category", "dataType": ["text"]},
                 ],
             },
@@ -115,14 +67,4 @@
         if class_name:
             return schemas.get(class_name, {"error": f"Class {class_name} not found"})
 
-=======
-                    {"name": "category", "dataType": ["text"]}
-                ]
-            }
-        }
-        
-        if class_name:
-            return schemas.get(class_name, {"error": f"Class {class_name} not found"})
-        
->>>>>>> e76b6ad5
         return {"classes": list(schemas.keys()), "schemas": schemas}