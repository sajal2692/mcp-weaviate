--- conflicted
+++ resolved
@@ -6,11 +6,6 @@
 async def test_tools() -> None:
     """Test the MCP server tools"""
     client = Client("src/main.py")
-<<<<<<< HEAD
-
-=======
-    
->>>>>>> e76b6ad5
     async with client:
         print("=== Testing MCP Server ===\n")
 
